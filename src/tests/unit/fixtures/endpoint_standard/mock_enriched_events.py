--- conflicted
+++ resolved
@@ -120,7 +120,6 @@
     ]
 }
 
-<<<<<<< HEAD
 GET_ENRICHED_EVENTS_AGG_JOB_RESULTS_RESP_1 = {
     'results': [
         {
@@ -132,7 +131,36 @@
             'device_policy': 'default',
             'device_policy_id': 2198,
             'device_timestamp': '2020-06-25T20:36:06.608Z',
-=======
+            'enriched': True,
+            'enriched_event_type': 'CREATE_PROCESS',
+            'event_description': 'test',
+            'event_id': '8ff185c2b72311eaab6d9f3b90c54099',
+            'event_type': 'childproc',
+            'ingress_time': 1593117428851,
+            'legacy': True,
+            'num_devices': 1,
+            'num_events': 2,
+            'org_id': 'WNEXFKQ7',
+            'parent_guid': 'WNEXFKQ7-0002fd64-00001ffc-00000000-1d64b3039bb7130',
+            'parent_pid': 8188,
+            'process_effective_reputation': 'LOCAL_WHITE',
+            'process_guid': 'WNEXFKQ7-0002fd64-000007d0-00000000-1d64b30404d93d8',
+            'process_hash': [
+                '0dde659f0854d78f137119e13e1368ef',
+                'de74b04a291133b8c6c5a30bff6b2cef8ad4141cd1813d063c8c62f2671652e8'
+            ],
+            'process_name': 'c:\\users\\dragon\\.rustup\\toolchains\\stable-x86_64-pc-windows-msvc\\bin\\rustc.exe',
+            'process_pid': [2000],
+            'process_sha256': 'de74b04a291133b8c6c5a30bff6b2cef8ad4141cd1813d063c8c62f2671652e8',
+            'process_username': ['DESKTOP-8QONQUJ\\dragon']
+        }
+    ],
+    'num_found': 1,
+    'num_available': 1,
+    'contacted': 32,
+    'completed': 32
+}
+
 
 GET_ENRICHED_EVENTS_DETAIL_JOB_RESULTS_RESP_1 = {
     'results': [
@@ -159,31 +187,11 @@
             'device_target_priority': 'MEDIUM',
             'device_timestamp': '2020-06-25T20:36:06.608Z',
             'document_guid': 'udUDvAqqSIib030hecSTrw',
->>>>>>> 685b2616
             'enriched': True,
             'enriched_event_type': 'CREATE_PROCESS',
             'event_description': 'test',
             'event_id': '8ff185c2b72311eaab6d9f3b90c54099',
             'event_type': 'childproc',
-<<<<<<< HEAD
-            'ingress_time': 1593117428851,
-            'legacy': True,
-            'num_devices': 1,
-            'num_events': 2,
-            'org_id': 'WNEXFKQ7',
-            'parent_guid': 'WNEXFKQ7-0002fd64-00001ffc-00000000-1d64b3039bb7130',
-            'parent_pid': 8188,
-            'process_effective_reputation': 'LOCAL_WHITE',
-            'process_guid': 'WNEXFKQ7-0002fd64-000007d0-00000000-1d64b30404d93d8',
-            'process_hash': [
-                '0dde659f0854d78f137119e13e1368ef',
-                'de74b04a291133b8c6c5a30bff6b2cef8ad4141cd1813d063c8c62f2671652e8'
-            ],
-            'process_name': 'c:\\users\\dragon\\.rustup\\toolchains\\stable-x86_64-pc-windows-msvc\\bin\\rustc.exe',
-            'process_pid': [2000],
-            'process_sha256': 'de74b04a291133b8c6c5a30bff6b2cef8ad4141cd1813d063c8c62f2671652e8',
-            'process_username': ['DESKTOP-8QONQUJ\\dragon']
-=======
             'ingress_time': 1602253036356,
             'legacy': True,
             'org_id': 'test',
@@ -207,16 +215,10 @@
             'process_start_time': '2020-06-25T20:36:06.334Z',
             'process_username': ['DESKTOP-8QONQUJ\\dragon'],
             'ttp': ['ADAPTIVE_WHITE_APP']
->>>>>>> 685b2616
         }
     ],
     'num_found': 1,
     'num_available': 1,
-<<<<<<< HEAD
-    'contacted': 29,
-    'completed': 29
-=======
     'contacted': 32,
     'completed': 32
->>>>>>> 685b2616
 }